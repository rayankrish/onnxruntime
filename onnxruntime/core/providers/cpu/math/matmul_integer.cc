// Copyright (c) Microsoft Corporation. All rights reserved.
// Licensed under the MIT License.

#include "core/providers/cpu/math/matmul_integer.h"
#include "core/providers/cpu/math/matmul_helper.h"
#include "core/util/qmath.h"
#include "core/providers/common.h"

namespace onnxruntime {

// only register this operator if low precision computation is enabled.
ONNX_OPERATOR_TYPED_KERNEL_EX(
    MatMulInteger,
    kOnnxDomain,
    10,
    uint8_t,
    kCpuExecutionProvider,
    KernelDefBuilder()
        .TypeConstraint("T1", DataTypeImpl::GetTensorType<uint8_t>())
        .TypeConstraint("T2", DataTypeImpl::GetTensorType<uint8_t>())
        .TypeConstraint("T3", DataTypeImpl::GetTensorType<int32_t>()),
    MatMulInteger<uint8_t, uint8_t>);

ONNX_OPERATOR_TYPED_KERNEL_EX(
    MatMulInteger,
    kOnnxDomain,
    10,
    int8_t,
    kCpuExecutionProvider,
    KernelDefBuilder()
        .TypeConstraint("T1", DataTypeImpl::GetTensorType<uint8_t>())
        .TypeConstraint("T2", DataTypeImpl::GetTensorType<int8_t>())
        .TypeConstraint("T3", DataTypeImpl::GetTensorType<int32_t>()),
    MatMulInteger<uint8_t, int8_t>);

template <>
Status MatMulInteger<uint8_t, uint8_t>::Compute(OpKernelContext* ctx) const {
  auto a = ctx->Input<Tensor>(0);
  auto b = ctx->Input<Tensor>(1);
  ORT_ENFORCE(a != nullptr && b != nullptr);

  MatMulComputeHelper helper;
  ORT_RETURN_IF_ERROR(helper.Compute(a->Shape(), b->Shape()));
  Tensor* y = ctx->Output(0, helper.OutputShape());

  // validate zero points
  uint8_t a_offset = 0;
  uint8_t b_offset = 0;
  if (has_a_zero_point_) {
    auto a_zero_point = ctx->Input<Tensor>(2);
    ORT_ENFORCE(IsScalarOr1ElementVector(a_zero_point),
                "MatmulInteger : input1 zero point must be a scalar or 1D tensor of size 1");
    a_offset = static_cast<int32_t>(*a_zero_point->template Data<uint8_t>());
  }
  if (has_b_zero_point_) {
    auto b_zero_point = ctx->Input<Tensor>(3);
    ORT_ENFORCE(IsScalarOr1ElementVector(b_zero_point),
                "MatmulInteger : input2 zero point must be a scalar or 1D tensor of size 1");
    b_offset = static_cast<int32_t>(*b_zero_point->template Data<uint8_t>());
  }

  for (size_t i = 0; i < helper.OutputOffsets().size(); i++) {
    QGemmu8u8_s32(static_cast<int>(helper.M()),
                  static_cast<int>(helper.N()),
                  static_cast<int>(helper.K()),
                  a->template Data<uint8_t>() + helper.LeftOffsets()[i],
                  static_cast<int>(helper.K()),
                  a_offset,
                  b->template Data<uint8_t>() + helper.RightOffsets()[i],
                  static_cast<int>(helper.N()),
                  b_offset,
                  y->template MutableData<int32_t>() + helper.OutputOffsets()[i],
                  static_cast<int>(helper.N()),
                  nullptr);
<<<<<<< HEAD
=======
  }
  return Status::OK();
}

template <>
Status MatMulInteger<uint8_t, int8_t>::Compute(OpKernelContext* ctx) const {
  auto a = ctx->Input<Tensor>(0);
  auto b = ctx->Input<Tensor>(1);
  ORT_ENFORCE(a != nullptr && b != nullptr);

  MatMulComputeHelper helper;
  ORT_RETURN_IF_ERROR(helper.Compute(a->Shape(), b->Shape()));
  Tensor* y = ctx->Output(0, helper.OutputShape());

  if (has_a_zero_point_ || has_b_zero_point_) {
    // currently zero point is only supported in Gemmlowp path above
    // in future, the selection of Eigen/Gemmlowp/mklml/etc. should be in a common math library like SGEMM

    auto IsZeroPointTensorAllZero = [](OpKernelContext* ctx, int input_idx) -> bool {
      auto t = ctx->Input<Tensor>(input_idx);
      ORT_ENFORCE(t->Shape().NumDimensions() <= 1 && t->Shape().Size() == 1,
                  "Currently only scalar zero_point is supported. TODO: add per channel zero point support.");
      ORT_ENFORCE(t->DataType() == DataTypeImpl::GetType<int8_t>() ||
                  t->DataType() == DataTypeImpl::GetType<uint8_t>());
      auto data = reinterpret_cast<const int8_t*>(t->DataRaw());
      auto vec = std::vector<int8_t>(data, data + t->Shape().Size());
      return std::all_of(vec.begin(), vec.end(), [](int8_t v) { return v == 0; });
    };

    if ((has_a_zero_point_ && !IsZeroPointTensorAllZero(ctx, 2)) ||
        (has_b_zero_point_ && !IsZeroPointTensorAllZero(ctx, 3))) {
      ORT_NOT_IMPLEMENTED("MatMulInteger: Unsupported input types with zero point");
    }
>>>>>>> 5bfe4bcd
  }

  // NOTE: Eigen based implementation is a reference implementation for accuracy only
  for (int i = 0; i < static_cast<int>(helper.OutputOffsets().size()); i++) {
    EigenCastGEMM<uint8_t, int8_t, int32_t>(
        a->template Data<uint8_t>() + helper.LeftOffsets()[i],
        b->template Data<int8_t>() + helper.RightOffsets()[i],
        y->template MutableData<int32_t>() + helper.OutputOffsets()[i],
        static_cast<int>(helper.M()),
        static_cast<int>(helper.N()),
        static_cast<int>(helper.K()));
  }
  return Status::OK();
}
}  // namespace onnxruntime<|MERGE_RESOLUTION|>--- conflicted
+++ resolved
@@ -72,8 +72,6 @@
                   y->template MutableData<int32_t>() + helper.OutputOffsets()[i],
                   static_cast<int>(helper.N()),
                   nullptr);
-<<<<<<< HEAD
-=======
   }
   return Status::OK();
 }
@@ -107,7 +105,6 @@
         (has_b_zero_point_ && !IsZeroPointTensorAllZero(ctx, 3))) {
       ORT_NOT_IMPLEMENTED("MatMulInteger: Unsupported input types with zero point");
     }
->>>>>>> 5bfe4bcd
   }
 
   // NOTE: Eigen based implementation is a reference implementation for accuracy only
